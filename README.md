[![Fabric Mod](https://img.shields.io/badge/modloader-fabric-eeeeee)](https://fabricmc.net/use/)
[![Latest Version](https://img.shields.io/badge/version-1.19.3--1.5.7-blueviolet)](https://github.com/mrbuilder1961/WheresMyChatHistory/releases)
[![Curseforge Download](https://cf.way2muchnoise.eu/full_560042_downloads.svg)](https://www.curseforge.com/minecraft/mc-mods/wmch)
[![Modrinth Download](https://img.shields.io/badge/dynamic/json?&color=242629&labelColor=5ca424&label=modrinth&suffix=%20downloads&query=downloads&url=https://api.modrinth.com/v2/project/MOqt4Z5n&cacheSeconds=3600)](https://www.modrinth.com/mod/MOqt4Z5n)
# Where's My Chat History

This mod does quite a few things:
- Increases the maximum amount of chat messages to 16,384
- Adds a timestamp in front of all messages, formatted as `[HOUR:MINUTE:SECOND]` in pink text, with a tooltip that renders a complete date
- Keeps chat history and previously sent messages across ALL worlds and servers
- Lets you modify vanilla player names to anything more appealing than triangle brackets
- Minimize spam by enabling the counter that shows how many duplicate messages have been sent in a row
- All of this is configurable, with much more to offer!

Be on the lookout for new versions, issues, and possible future features!

## FAQ
<<<<<<< HEAD
- What Minecraft version can I use this with?
    - The *latest Fabric* versions of Minecraft, plus 1.18.x and soon 1.16.x. *Quilt* appears to work, but I don't provide official support for it.
=======
- What Minecraft version can I use this with? 
  - The *latest Fabric* versions of Minecraft, plus 1.18.x and soon 1.16.x. *Quilt* appears to work, but I don't provide official support for it.
>>>>>>> 11809677
- Will you make it for (older Minecraft version)? 
  - Not likely. The oldest version I'll be making is 1.16.x.
- Will you make this for Forge? 
  - I doubt it. Fabric's API is simple and I don't feel like learning about it.
<<<<<<< HEAD
- I found a bug/issue, what do I do?
    - First, make sure you have the latest version of the mod for your Minecraft version. If it still persists, you can click on the Issues tab on this page, and nobody has opened one about your issue then create one! Note that a lack of provided information will increase time needed to fix.
- It says I need to install Fabric but I already have it installed?
    - [Install the Fabric API.](https://modrinth.com/mod/fabric-api)
=======
- I found a bug/issue, what do I do? 
  - First, make sure you have the latest version of the mod for your Minecraft version. If it still persists, you can click on the Issues tab on this page, and nobody has opened one about your issue then create one! Note that a lack of provided information will increase time needed to fix.
- It says I need to install Fabric but I already have it installed?
  - [Install the Fabric API.](https://modrinth.com/mod/fabric-api)
>>>>>>> 11809677
- Do servers need this mod? 
  - It is client side, so no.
- I can't access the config menu in-game! 
  - You need the LATEST versions of both [Cloth Config](https://modrinth.com/mod/cloth-config/versions) and [Mod Menu](https://modrinth.com/mod/modmenu/versions) to access it in game. Alternatively, you can edit it manually at `(directory)/config/wmch.json`.
- My config is broken/not working!
<<<<<<< HEAD
    - When you load one of the more recent mod versions, it makes a creates a new file with your old settings and resets the main file. You can access this copy at `(directory)/config/wmch_old.json`. By then opening both the new and old configs at the same time, you can copy and paste over the values. Make sure the settings have correct inputs (ex. `time` should be `true`/`false` not `123` or `"true"`). If you still are having problems, open a new issue on GitHub.
=======
  - When you load one of the more recent mod versions, it makes a creates a new file with your old settings and resets the main file. You can access this copy at `(directory)/config/wmch_old.json`. By then opening both the new and old configs at the same time, you can copy and paste over the values. Make sure the settings have correct inputs (ex. `time` should be `true`/`false` not `123` or `"true"`). If you still are having problems, open a new issue on GitHub.
>>>>>>> 11809677

## Localization and Translation

If you would like to help translate WMCH into other languages, you can:
- Create a pull request that adds or corrects a language file
- Head over to [the CrowdIn page](https://crwd.in/wmch) and see how you can contribute

## Setup devenv / Build latest jars

1. Download the latest ZIP (this page -> Code -> Download ZIP)
2. Extract it to your desired folder
3. Open a terminal/command prompt, then run `./gradlew build`

4a. For a devenv, open the folder in your IDE

4b. For built jars, navigate to /build/libs/

## Configuration help

| Name                      | Default Value           | Description                                                                                                                                                                                                  | Lang Key                  |
|---------------------------|-------------------------|--------------------------------------------------------------------------------------------------------------------------------------------------------------------------------------------------------------|---------------------------|
| Timestamp toggle          | `true`                  | Should a timestamp in front of all messages show?                                                                                                                                                            | `text.wmch.time`          |
| Hover toggle              | `true`                  | Should text appear stating a more detailed time description when you hover over the timestamp text in chat?                                                                                                  | `text.wmch.hover`         |
| Message counter toggle    | `true`                  | Should a message counter show after messages to indicate multiple duplicates were sent?                                                                                                                      | `text.wmch.counter`       |
| Boundary toggle           | `true`                  | Should a boundary line show after chatting, leaving a world/server, and then joining another world/server later?                                                                                             | `text.wmch.boundary`      |
| Timestamp text            | `HH:mm:ss`              | The text that is formatted into a timestamp.                                                                                                                                                                 | `text.wmch.timeDate`      |
| Hover text                | `MM/dd/yyyy`            | The text that is formatted into a longer date/time string.                                                                                                                                                   | `text.wmch.hoverDate`     |
| Message counter text      | `&8(&7x&e$&8)`          | The text that's added to the end of a message to indicate multiple duplicates were sent. Requires a $ for the number of duplicates, also supports '&'s + formatting codes to modify it.                      | `text.wmch.counterStr`    |
| Boundary text             | `&8[&b$&8]`             | The text that is formatted and used for the boundary line. Supports '&' + formatting codes to modify it.                                                                                                     | `text.wmch.boundaryStr`   |
| Timestamp decoration text | `[$]`                   | The string of '&'s + formatting codes and decoration text that create the timestamp. The $ is a placeholder for the formatted timestamp Option above this one.                                               | `text.wmch.timeFormat`    |
| Hover decoration text     | `$`                     | The string of '&'s + formatting codes and decoration text that create the detailed hover description. Requires a $ as a placeholder for the formatted timestamp Option above this one.                       | `text.wmch.hoverFormat`   |
| Timestamp color           | `0xFF55FF` (`16733695`) | The color that's filled in where it would otherwise be blank white in the resulting timestamp.                                                                                                               | `text.wmch.timeColor`     |
| Hover text color          | `0xFFFFFF` (`16777215`) | The color that's filled in where it would otherwise be blank white in the resulting hover text.                                                                                                              | `text.wmch.hoverColor`    |
| Message counter color     | `0xFFFF55` (`16777045`) | The color that's filled in where it would otherwise be blank white in the resulting duplicate counter.                                                                                                       | `text.wmch.counterColor`  |
| Boundary color            | `0x55FFFF` (`5636095`)  | The color that's filled in where it would otherwise be blank white in the resulting boundary line.                                                                                                           | `text.wmch.boundaryColor` |
| Chat log toggle           | `true`                  | Should the chat be saved into a log so it can be re-added back into the chat in another game session?                                                                                                        | `text.wmch.saveChat`      |
| Shift chat                | `10`                    | Shifts the chat interface up to not obstruct the armor bar and/or health. Default is 10, set to 0 for no shift.                                                                                              | `text.wmch.shiftChat`     |
| Playername text           | `$`                     | The text that replaces the playername in chat messages. Vanilla is <$>, no triangle brackets is $; where $ is a placeholder for the playername. Only applies to player sent messages.                        | `text.wmch.nameStr`       |
| Maximum chat messages     | `0x4000`                | The max amount of chat messages allowed to render. Vanilla is capped at 100, the true maximum is 32767. Keep in mind the higher the number, the more memory the chat will require to store all the messages. | `text.wmch.maxMsgs`       |

## Possible features
- Chat search screen, with regex search capabilities
- animate message receive
- add buttons to the edge of chat input box OR in multiplayer menu screen (for WMCH settings and chat searcher)
- buttons/variable input strings to easily message data (ex. coords or UUID)

## Incompatibilities

- Meteor Client's BetterChat features
- MoreChatHistory

## Won't fix/add

1. When you hover over the timestamp, by default it shows more detailed time information.
   I was going to implement a system that, when the `hover` option was toggled off, it would just not render the text rather than not add the HoverEvent entirely; so if it's toggled back on it would render. However, unless I've glossed over a simpler method, this would take up wayyy too much extra memory just for this purpose, so that will not be added. This also applies for most other options: if you toggle it off, it will probably not work on old messages if you toggle it back on again.

## Changelog

See [individual releases](https://github.com/mrbuilder1961/WheresMyChatHistory/releases) for specific changelogs or the [commit list](https://github.com/mrbuilder1961/WheresMyChatHistory/commits).

## License
This mod is available under the GNU LGPLv3 license. Check out [this](https://choosealicense.com/licenses/lgpl-3.0/) page for information.<|MERGE_RESOLUTION|>--- conflicted
+++ resolved
@@ -15,38 +15,23 @@
 Be on the lookout for new versions, issues, and possible future features!
 
 ## FAQ
-<<<<<<< HEAD
-- What Minecraft version can I use this with?
-    - The *latest Fabric* versions of Minecraft, plus 1.18.x and soon 1.16.x. *Quilt* appears to work, but I don't provide official support for it.
-=======
+
 - What Minecraft version can I use this with? 
   - The *latest Fabric* versions of Minecraft, plus 1.18.x and soon 1.16.x. *Quilt* appears to work, but I don't provide official support for it.
->>>>>>> 11809677
 - Will you make it for (older Minecraft version)? 
   - Not likely. The oldest version I'll be making is 1.16.x.
 - Will you make this for Forge? 
   - I doubt it. Fabric's API is simple and I don't feel like learning about it.
-<<<<<<< HEAD
-- I found a bug/issue, what do I do?
-    - First, make sure you have the latest version of the mod for your Minecraft version. If it still persists, you can click on the Issues tab on this page, and nobody has opened one about your issue then create one! Note that a lack of provided information will increase time needed to fix.
-- It says I need to install Fabric but I already have it installed?
-    - [Install the Fabric API.](https://modrinth.com/mod/fabric-api)
-=======
 - I found a bug/issue, what do I do? 
   - First, make sure you have the latest version of the mod for your Minecraft version. If it still persists, you can click on the Issues tab on this page, and nobody has opened one about your issue then create one! Note that a lack of provided information will increase time needed to fix.
 - It says I need to install Fabric but I already have it installed?
   - [Install the Fabric API.](https://modrinth.com/mod/fabric-api)
->>>>>>> 11809677
 - Do servers need this mod? 
   - It is client side, so no.
 - I can't access the config menu in-game! 
   - You need the LATEST versions of both [Cloth Config](https://modrinth.com/mod/cloth-config/versions) and [Mod Menu](https://modrinth.com/mod/modmenu/versions) to access it in game. Alternatively, you can edit it manually at `(directory)/config/wmch.json`.
 - My config is broken/not working!
-<<<<<<< HEAD
-    - When you load one of the more recent mod versions, it makes a creates a new file with your old settings and resets the main file. You can access this copy at `(directory)/config/wmch_old.json`. By then opening both the new and old configs at the same time, you can copy and paste over the values. Make sure the settings have correct inputs (ex. `time` should be `true`/`false` not `123` or `"true"`). If you still are having problems, open a new issue on GitHub.
-=======
   - When you load one of the more recent mod versions, it makes a creates a new file with your old settings and resets the main file. You can access this copy at `(directory)/config/wmch_old.json`. By then opening both the new and old configs at the same time, you can copy and paste over the values. Make sure the settings have correct inputs (ex. `time` should be `true`/`false` not `123` or `"true"`). If you still are having problems, open a new issue on GitHub.
->>>>>>> 11809677
 
 ## Localization and Translation
 
