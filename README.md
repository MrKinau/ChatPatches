[![Fabric Mod](https://img.shields.io/badge/modloader-fabric-informational)](https://fabricmc.net/use/)
[![Latest Version](https://img.shields.io/badge/version-1.4.3-brightgreen)](https://github.com/Giggitybyte/ServerChatHistory/releases)
[![Curseforge Download](https://bit.ly/33eX25e)](https://www.curseforge.com/minecraft/mc-mods/wmch)
# Where's My Chat History

This mod does quite a few things:
- Increases the maximum amount of chat based on allocated RAM (minimally it goes from 100 -> 1024 max messages)
- Adds a timestamp in front of all messages, formatted like [HOUR:MINUTE:SECOND] in pink text, with a tooltip that renders a complete date down to the millisecond
- Keeps chat history and previously sent messages across ALL world/servers (but automatically resets on game exit)
- All of this is configurable

Be on the lookout for new versions, issues, and possible future features!

## Setup

1. [Download](https://github.com/mrbuilder1961/WheresMyChatHistory/archive/refs/heads/1.18.x.zip) the ZIP
2. Extract it to your desired folder
3. Open a terminal/command prompt, then run `./gradlew build`
4. Hopefully everything works!

If that doesn't work, then I don't know, just trial-and-error things? Do whatever you'd normally do? I honestly don't know.

## Possible features

- Configurable player angle brackets
- Chat search box, with regex search capabilities
- Logs show changed settings
- Message counter (x2 or x3 appearing after multiple messages)
- Hex colors in config
<<<<<<< HEAD
- Smooth message receive
=======
- Smooth message recieve
>>>>>>> bc648484
- Modrinth page

## License

This mod is available under the GNU GPLv3 license.

## Changelog

See individual releases for specific changelogs, a full one will be made at some point.

## Wont fix/add

When you hover over the timestamp, by default it shows more detailed time information.
I was going to implement a system that, when the `hover` option was toggled off, it would just not render
the text rather than not add the HoverEvent entirely; so if it's toggled back on it would render. However,
unless I've glossed over a simpler method, this would take up wayyy too much extra memory just for this purpose, so that will not be added.
This also applies for all other options: if you toggle it off, it will probably not work on old messages if you toggle it back on again.<|MERGE_RESOLUTION|>--- conflicted
+++ resolved
@@ -27,16 +27,8 @@
 - Logs show changed settings
 - Message counter (x2 or x3 appearing after multiple messages)
 - Hex colors in config
-<<<<<<< HEAD
 - Smooth message receive
-=======
-- Smooth message recieve
->>>>>>> bc648484
 - Modrinth page
-
-## License
-
-This mod is available under the GNU GPLv3 license.
 
 ## Changelog
 
@@ -48,4 +40,7 @@
 I was going to implement a system that, when the `hover` option was toggled off, it would just not render
 the text rather than not add the HoverEvent entirely; so if it's toggled back on it would render. However,
 unless I've glossed over a simpler method, this would take up wayyy too much extra memory just for this purpose, so that will not be added.
-This also applies for all other options: if you toggle it off, it will probably not work on old messages if you toggle it back on again.+This also applies for all other options: if you toggle it off, it will probably not work on old messages if you toggle it back on again.
+
+## License
+This mod is available under the GNU GPLv3 license. TL;DR: You can do whatever, as long as it's free, open-source, and credits me and the other authors.